from enum import Enum
from typing import List, Optional, Union

from pydantic import BaseModel, validator
from vocode.streaming.models.client_backend import OutputAudioConfig

from vocode.streaming.output_device.base_output_device import BaseOutputDevice
from vocode.streaming.telephony.constants import (
    DEFAULT_AUDIO_ENCODING,
    DEFAULT_SAMPLING_RATE,
)
from .model import TypedModel
from .audio_encoding import AudioEncoding


class SynthesizerType(str, Enum):
    BASE = "synthesizer_base"
    AZURE = "synthesizer_azure"
    GOOGLE = "synthesizer_google"
    ELEVEN_LABS = "synthesizer_eleven_labs"
    RIME = "synthesizer_rime"
    PLAY_HT = "synthesizer_play_ht"
<<<<<<< HEAD
    COQUI_TTS = "synthesizer_coqui_tts"
=======
    GTTS = "synthesizer_gtts"
    STREAM_ELEMENTS = "synthesizer_stream_elements"
>>>>>>> 3d2f96db


class SentimentConfig(BaseModel):
    emotions: List[str] = ["angry", "friendly", "sad", "whispering"]

    @validator("emotions")
    def emotions_must_not_be_empty(cls, v):
        if len(v) == 0:
            raise ValueError("must have at least one emotion")
        return v


class SynthesizerConfig(TypedModel, type=SynthesizerType.BASE.value):
    sampling_rate: int
    audio_encoding: AudioEncoding
    should_encode_as_wav: bool = False
    sentiment_config: Optional[SentimentConfig] = None

    @classmethod
    def from_output_device(cls, output_device: BaseOutputDevice, **kwargs):
        return cls(
            sampling_rate=output_device.sampling_rate,
            audio_encoding=output_device.audio_encoding,
            **kwargs
        )

    @classmethod
    def from_telephone_output_device(cls, **kwargs):
        return cls(
            sampling_rate=DEFAULT_SAMPLING_RATE,
            audio_encoding=DEFAULT_AUDIO_ENCODING,
            **kwargs
        )

    @classmethod
    def from_output_audio_config(cls, output_audio_config: OutputAudioConfig, **kwargs):
        return cls(
            sampling_rate=output_audio_config.sampling_rate,
            audio_encoding=output_audio_config.audio_encoding,
            **kwargs
        )


AZURE_SYNTHESIZER_DEFAULT_VOICE_NAME = "en-US-AriaNeural"
AZURE_SYNTHESIZER_DEFAULT_PITCH = 0
AZURE_SYNTHESIZER_DEFAULT_RATE = 15


class AzureSynthesizerConfig(SynthesizerConfig, type=SynthesizerType.AZURE.value):
    voice_name: str = AZURE_SYNTHESIZER_DEFAULT_VOICE_NAME
    pitch: int = AZURE_SYNTHESIZER_DEFAULT_PITCH
    rate: int = AZURE_SYNTHESIZER_DEFAULT_RATE


DEFAULT_GOOGLE_LANGUAGE_CODE = "en-US"
DEFAULT_GOOGLE_VOICE_NAME = "en-US-Neural2-I"
DEFAULT_GOOGLE_PITCH = 0
DEFAULT_GOOGLE_SPEAKING_RATE = 1.2


class GoogleSynthesizerConfig(SynthesizerConfig, type=SynthesizerType.GOOGLE.value):
    language_code: str = DEFAULT_GOOGLE_LANGUAGE_CODE
    voice_name: str = DEFAULT_GOOGLE_VOICE_NAME
    pitch: float = DEFAULT_GOOGLE_PITCH
    speaking_rate: float = DEFAULT_GOOGLE_SPEAKING_RATE


ELEVEN_LABS_ADAM_VOICE_ID = "pNInz6obpgDQGcFmaJgB"


class ElevenLabsSynthesizerConfig(
    SynthesizerConfig, type=SynthesizerType.ELEVEN_LABS.value
):
    api_key: Optional[str] = None
    voice_id: Optional[str] = ELEVEN_LABS_ADAM_VOICE_ID
    stability: Optional[float]
    similarity_boost: Optional[float]

    @validator("voice_id")
    def set_name(cls, voice_id):
        return voice_id or ELEVEN_LABS_ADAM_VOICE_ID

    @validator("similarity_boost", always=True)
    def stability_and_similarity_boost_check(cls, similarity_boost, values):
        stability = values.get("stability")
        if (stability is None) != (similarity_boost is None):
            raise ValueError(
                "Both stability and similarity_boost must be set or not set."
            )
        return similarity_boost


class RimeSynthesizerConfig(SynthesizerConfig, type=SynthesizerType.RIME.value):
    speaker: str


class PlayHtSynthesizerConfig(SynthesizerConfig, type=SynthesizerType.PLAY_HT.value):
    voice_id: str
    speed: Optional[str] = None
    preset: Optional[str] = None

class CoquiTtsConfig(SynthesizerConfig, type=SynthesizerType.COQUI_TTS.value):
    model_name: str
    speaker: Optional[str] = None
    language: Optional[str] = None

class GTTSSynthesizerConfig(SynthesizerConfig, type=SynthesizerType.GTTS.value):
    pass


STREAM_ELEMENTS_SYNTHESIZER_DEFAULT_VOICE = "Brian"


class StreamElementsSynthesizerConfig(SynthesizerConfig, type=SynthesizerType.STREAM_ELEMENTS.value):
    voice: str = STREAM_ELEMENTS_SYNTHESIZER_DEFAULT_VOICE<|MERGE_RESOLUTION|>--- conflicted
+++ resolved
@@ -20,12 +20,8 @@
     ELEVEN_LABS = "synthesizer_eleven_labs"
     RIME = "synthesizer_rime"
     PLAY_HT = "synthesizer_play_ht"
-<<<<<<< HEAD
-    COQUI_TTS = "synthesizer_coqui_tts"
-=======
     GTTS = "synthesizer_gtts"
     STREAM_ELEMENTS = "synthesizer_stream_elements"
->>>>>>> 3d2f96db
 
 
 class SentimentConfig(BaseModel):
