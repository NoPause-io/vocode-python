from enum import Enum
from typing import Any, Dict, List, Optional, Union

from pydantic import validator
from vocode.streaming.models.client_backend import OutputAudioConfig

from vocode.streaming.output_device.base_output_device import BaseOutputDevice
from vocode.streaming.telephony.constants import (
    DEFAULT_AUDIO_ENCODING,
    DEFAULT_SAMPLING_RATE,
)
from .model import BaseModel, TypedModel
from .audio_encoding import AudioEncoding


class SynthesizerType(str, Enum):
    BASE = "synthesizer_base"
    AZURE = "synthesizer_azure"
    GOOGLE = "synthesizer_google"
    ELEVEN_LABS = "synthesizer_eleven_labs"
    RIME = "synthesizer_rime"
    PLAY_HT = "synthesizer_play_ht"
    GTTS = "synthesizer_gtts"
    STREAM_ELEMENTS = "synthesizer_stream_elements"
    COQUI_TTS = "synthesizer_coqui_tts"
    COQUI = "synthesizer_coqui"
    BARK = "synthesizer_bark"
<<<<<<< HEAD
    NOPAUSE = "synthesizer_nopause"
=======
    POLLY = "synthesizer_polly"
>>>>>>> 116de1d1


class SentimentConfig(BaseModel):
    emotions: List[str] = ["angry", "friendly", "sad", "whispering"]

    @validator("emotions")
    def emotions_must_not_be_empty(cls, v):
        if len(v) == 0:
            raise ValueError("must have at least one emotion")
        return v


class SynthesizerConfig(TypedModel, type=SynthesizerType.BASE.value):
    sampling_rate: int
    audio_encoding: AudioEncoding
    should_encode_as_wav: bool = False
    sentiment_config: Optional[SentimentConfig] = None

    class Config:
        arbitrary_types_allowed = True

    @classmethod
    def from_output_device(cls, output_device: BaseOutputDevice, **kwargs):
        return cls(
            sampling_rate=output_device.sampling_rate,
            audio_encoding=output_device.audio_encoding,
            **kwargs
        )

    # TODO(EPD-186): switch to from_twilio_output_device and from_vonage_output_device
    @classmethod
    def from_telephone_output_device(cls, **kwargs):
        return cls(
            sampling_rate=DEFAULT_SAMPLING_RATE,
            audio_encoding=DEFAULT_AUDIO_ENCODING,
            **kwargs
        )

    @classmethod
    def from_output_audio_config(cls, output_audio_config: OutputAudioConfig, **kwargs):
        return cls(
            sampling_rate=output_audio_config.sampling_rate,
            audio_encoding=output_audio_config.audio_encoding,
            **kwargs
        )


AZURE_SYNTHESIZER_DEFAULT_VOICE_NAME = "en-US-SteffanNeural"
AZURE_SYNTHESIZER_DEFAULT_PITCH = 0
AZURE_SYNTHESIZER_DEFAULT_RATE = 15


class AzureSynthesizerConfig(SynthesizerConfig, type=SynthesizerType.AZURE.value):
    voice_name: str = AZURE_SYNTHESIZER_DEFAULT_VOICE_NAME
    pitch: int = AZURE_SYNTHESIZER_DEFAULT_PITCH
    rate: int = AZURE_SYNTHESIZER_DEFAULT_RATE
    language_code: str = "en-US"


DEFAULT_GOOGLE_LANGUAGE_CODE = "en-US"
DEFAULT_GOOGLE_VOICE_NAME = "en-US-Neural2-I"
DEFAULT_GOOGLE_PITCH = 0
DEFAULT_GOOGLE_SPEAKING_RATE = 1.2


class GoogleSynthesizerConfig(SynthesizerConfig, type=SynthesizerType.GOOGLE.value):
    language_code: str = DEFAULT_GOOGLE_LANGUAGE_CODE
    voice_name: str = DEFAULT_GOOGLE_VOICE_NAME
    pitch: float = DEFAULT_GOOGLE_PITCH
    speaking_rate: float = DEFAULT_GOOGLE_SPEAKING_RATE


ELEVEN_LABS_ADAM_VOICE_ID = "pNInz6obpgDQGcFmaJgB"


class ElevenLabsSynthesizerConfig(
    SynthesizerConfig, type=SynthesizerType.ELEVEN_LABS.value
):
    api_key: Optional[str] = None
    voice_id: Optional[str] = ELEVEN_LABS_ADAM_VOICE_ID
    optimize_streaming_latency: Optional[int]
    experimental_streaming: Optional[bool] = False
    stability: Optional[float]
    similarity_boost: Optional[float]
    model_id: Optional[str]
    dual_stream: bool = False

    @validator("voice_id")
    def set_name(cls, voice_id):
        return voice_id or ELEVEN_LABS_ADAM_VOICE_ID

    @validator("similarity_boost", always=True)
    def stability_and_similarity_boost_check(cls, similarity_boost, values):
        stability = values.get("stability")
        if (stability is None) != (similarity_boost is None):
            raise ValueError(
                "Both stability and similarity_boost must be set or not set."
            )
        return similarity_boost

    @validator("optimize_streaming_latency")
    def optimize_streaming_latency_check(cls, optimize_streaming_latency):
        if optimize_streaming_latency is not None and not (
            0 <= optimize_streaming_latency <= 4
        ):
            raise ValueError("optimize_streaming_latency must be between 0 and 4.")
        return optimize_streaming_latency


RIME_DEFAULT_SPEAKER = "young_male_unmarked-1"
RIME_DEFAULT_SAMPLE_RATE = 22050
RIME_DEFAULT_BASE_URL = "https://rjmopratfrdjgmfmaios.functions.supabase.co/rime-tts"


class RimeSynthesizerConfig(SynthesizerConfig, type=SynthesizerType.RIME.value):
    speaker: str = RIME_DEFAULT_SPEAKER
    sampling_rate: int = RIME_DEFAULT_SAMPLE_RATE
    base_url: str = RIME_DEFAULT_BASE_URL
    speed_alpha: Optional[float] = None


COQUI_DEFAULT_SPEAKER_ID = "ebe2db86-62a6-49a1-907a-9a1360d4416e"


class CoquiSynthesizerConfig(SynthesizerConfig, type=SynthesizerType.COQUI.value):
    api_key: Optional[str] = None
    voice_id: Optional[str] = COQUI_DEFAULT_SPEAKER_ID
    voice_prompt: Optional[str] = None
    use_xtts: Optional[bool] = True

    @validator("voice_id", always=True)
    def override_voice_id_with_prompt(cls, voice_id, values):
        if values.get("voice_prompt"):
            return None
        return voice_id or COQUI_DEFAULT_SPEAKER_ID


PLAYHT_DEFAULT_VOICE_ID = "larry"


class PlayHtSynthesizerConfig(SynthesizerConfig, type=SynthesizerType.PLAY_HT.value):
    api_key: Optional[str] = None
    user_id: Optional[str] = None
    speed: Optional[int] = None
    seed: Optional[int] = None
    temperature: Optional[int] = None
    voice_id: str = PLAYHT_DEFAULT_VOICE_ID
    experimental_streaming: bool = False


class CoquiTTSSynthesizerConfig(
    SynthesizerConfig, type=SynthesizerType.COQUI_TTS.value
):
    tts_kwargs: dict = {}
    speaker: Optional[str] = None
    language: Optional[str] = None


class GTTSSynthesizerConfig(SynthesizerConfig, type=SynthesizerType.GTTS.value):
    pass


STREAM_ELEMENTS_SYNTHESIZER_DEFAULT_VOICE = "Brian"


class StreamElementsSynthesizerConfig(
    SynthesizerConfig, type=SynthesizerType.STREAM_ELEMENTS.value
):
    voice: str = STREAM_ELEMENTS_SYNTHESIZER_DEFAULT_VOICE


class BarkSynthesizerConfig(SynthesizerConfig, type=SynthesizerType.BARK.value):
    preload_kwargs: Dict[str, Any] = {}
    generate_kwargs: Dict[str, Any] = {}

<<<<<<< HEAD
DEFAULT_NOPAUSE_MODEL_NAME = 'nopause-en-beta'
DEFAULT_NOPAUSE_LANGUAGE = "en"
DEFAULT_NOPAUSE_VOICE_ID = "Zoe"

class NoPauseSynthesizerConfig(SynthesizerConfig, type=SynthesizerType.NOPAUSE.value):
    api_key: Optional[str] = None
    api_base: Optional[str] = None
    api_version: Optional[str] = None
    model_name: str = DEFAULT_NOPAUSE_MODEL_NAME
    language: str = DEFAULT_NOPAUSE_LANGUAGE
    voice_id: str = DEFAULT_NOPAUSE_VOICE_ID
=======

DEFAULT_POLLY_LANGUAGE_CODE = "en-US"
DEFAULT_POLLY_VOICE_ID = "Matthew"
DEFAULT_POLLY_SAMPLING_RATE = 16000


class PollySynthesizerConfig(SynthesizerConfig, type=SynthesizerType.POLLY.value):
    language_code: str = DEFAULT_POLLY_LANGUAGE_CODE
    voice_id: str = DEFAULT_POLLY_VOICE_ID
    sampling_rate: int = DEFAULT_POLLY_SAMPLING_RATE
>>>>>>> 116de1d1
<|MERGE_RESOLUTION|>--- conflicted
+++ resolved
@@ -25,11 +25,8 @@
     COQUI_TTS = "synthesizer_coqui_tts"
     COQUI = "synthesizer_coqui"
     BARK = "synthesizer_bark"
-<<<<<<< HEAD
     NOPAUSE = "synthesizer_nopause"
-=======
     POLLY = "synthesizer_polly"
->>>>>>> 116de1d1
 
 
 class SentimentConfig(BaseModel):
@@ -205,7 +202,6 @@
     preload_kwargs: Dict[str, Any] = {}
     generate_kwargs: Dict[str, Any] = {}
 
-<<<<<<< HEAD
 DEFAULT_NOPAUSE_MODEL_NAME = 'nopause-en-beta'
 DEFAULT_NOPAUSE_LANGUAGE = "en"
 DEFAULT_NOPAUSE_VOICE_ID = "Zoe"
@@ -217,7 +213,6 @@
     model_name: str = DEFAULT_NOPAUSE_MODEL_NAME
     language: str = DEFAULT_NOPAUSE_LANGUAGE
     voice_id: str = DEFAULT_NOPAUSE_VOICE_ID
-=======
 
 DEFAULT_POLLY_LANGUAGE_CODE = "en-US"
 DEFAULT_POLLY_VOICE_ID = "Matthew"
@@ -227,5 +222,4 @@
 class PollySynthesizerConfig(SynthesizerConfig, type=SynthesizerType.POLLY.value):
     language_code: str = DEFAULT_POLLY_LANGUAGE_CODE
     voice_id: str = DEFAULT_POLLY_VOICE_ID
-    sampling_rate: int = DEFAULT_POLLY_SAMPLING_RATE
->>>>>>> 116de1d1
+    sampling_rate: int = DEFAULT_POLLY_SAMPLING_RATE